--- conflicted
+++ resolved
@@ -419,12 +419,8 @@
         host: &str,
         uri: &str,
         method: &Method,
-<<<<<<< HEAD
-    ) -> anyhow::Result<Route> {
+    ) -> Result<Route, FrontendFromRequestError> {
         let start = Instant::now();
-=======
-    ) -> Result<Route, FrontendFromRequestError> {
->>>>>>> ad534204
         let (remaining_input, (hostname, _)) = match hostname_and_port(host.as_bytes()) {
             Ok(tuple) => tuple,
             Err(parse_error) => {
@@ -455,8 +451,7 @@
         let res = self
             .fronts
             .lookup(host.as_bytes(), uri.as_bytes(), method)
-<<<<<<< HEAD
-            .with_context(|| "No cluster found");
+            .ok_or(FrontendFromRequestError::NoClusterFound);
 
         let now = Instant::now();
 
@@ -473,9 +468,6 @@
         }
 
         res
-=======
-            .ok_or(FrontendFromRequestError::NoClusterFound)
->>>>>>> ad534204
     }
 }
 
